--- conflicted
+++ resolved
@@ -33,15 +33,14 @@
    ]
   },
   {
-<<<<<<< HEAD
    "cell_type": "code",
-   "execution_count": 5,
+   "execution_count": 3,
    "metadata": {},
    "outputs": [],
    "source": [
     "a = 1.5\n",
-    "f = np.linspace(0.01, 10, 20)\n",
-    "sigma = np.linspace(0.01, 1, 10)\n",
+    "f = np.linspace(0, 2, 1)\n",
+    "sigma = np.linspace(0, 1, 1)\n",
     "t_0 = 2.01\n",
     "t_start = 2\n",
     "t_duration = 8\n",
@@ -50,242 +49,45 @@
     "data_time_stamps = Time1\n",
     "del_T_0 = 0.012\n",
     "del_T = 0.012"
-=======
-   "cell_type": "markdown",
-   "id": "158fee6b",
-   "metadata": {},
-   "source": [
-    "## Main Goal for Week of 7/04:\n",
-    "* Begin PyCBC and learn implementation\n",
-    "### Mini-goal:\n",
-    "* Adjust the `frequency_time_search` function to allow $\\sigma$ (standard deviation) as an array and output the corresponding value that relates to the cross-correlation and frequency."
->>>>>>> c7f3bf16
    ]
   },
   {
    "cell_type": "code",
-<<<<<<< HEAD
-   "execution_count": 6,
-=======
-   "execution_count": 117,
-   "id": "6b92e63a",
->>>>>>> c7f3bf16
+   "execution_count": null,
    "metadata": {},
-   "outputs": [
-    {
-     "name": "stdout",
-     "output_type": "stream",
-     "text": [
-      "(1.0, 3.9800000000000018, 6.845263157894737)\n"
-     ]
-    }
-   ],
+   "outputs": [],
    "source": [
-<<<<<<< HEAD
     "search1 = san.frequency_time_sigma_search(del_T_0, t_start, t_max, data_time_series, a, f, sigma, t_duration, del_T)\n",
     "print(search1)"
-=======
-    "def frequency_time_sigma_search(del_T_0, t_start, t_max, data_time_series, a, f, sigma, t_duration, del_T):\n",
-    "    \n",
-    "    time_values = []\n",
-    "    C_values = []\n",
-    "    \n",
-    "    for i in sigma:\n",
-    "        times, C = san.cross_correlation(del_T_0, t_start, t_max, data_time_series, a, f, i, t_duration, del_T)\n",
-    "        time_values.append(times)\n",
-    "        C_values.append(C)\n",
-    "\n",
-    "    C = np.array(C)                                        # creating an array from a list\n",
-    "    C_values = np.array(C_values)\n",
-    "    \n",
-    "    # shape of C_values is: sigma, C, frequency\n",
-    "    \n",
-    "    C_max_value = np.max(C)                                # finding the maximum value\n",
-    "    find_index = np.where(C_max_value == C)                # finding index of maximum value\n",
-    "    # need to figure out a way to \n",
-    "    index_row = int(find_index[0])                         # finding row of the index\n",
-    "    index_column = int(find_index[1])                      # finding column of the index\n",
-    "    \n",
-    "    time_correct = times[index_row]                        # value of time from row index\n",
-    "    frequency_correct = f[index_column]                    # value of frequency from column index\n",
-    "#    sigma_correct = sigma_values[f]\n",
-    "    \n",
-    "    return time_correct, frequency_correct #, sigma_correct"
->>>>>>> c7f3bf16
    ]
   },
   {
    "cell_type": "code",
-<<<<<<< HEAD
-   "execution_count": 7,
-=======
-   "execution_count": 118,
-   "id": "9b8733f5",
->>>>>>> c7f3bf16
+   "execution_count": 4,
    "metadata": {},
    "outputs": [],
    "source": [
     "a = 1.5\n",
-<<<<<<< HEAD
-    "f = np.linspace(0, 10, 20)\n",
-    "sigma = np.linspace(0, 1, 10)\n",
-=======
     "f = np.linspace(0, 2, 1)\n",
     "sigma = np.linspace(0, 1, 1)\n",
->>>>>>> c7f3bf16
     "t_0 = 2.01\n",
     "t_start = 2\n",
     "t_duration = 8\n",
     "t_max = 20\n",
-<<<<<<< HEAD
     "data_time_series = [Time2, Position2]\n",
     "data_time_stamps = Time2\n",
-=======
-    "data_time_series = [Time1, Position1]\n",
-    "data_time_stamps = Time1\n",
->>>>>>> c7f3bf16
     "del_T_0 = 0.012\n",
     "del_T = 0.012"
    ]
   },
   {
    "cell_type": "code",
-<<<<<<< HEAD
-   "execution_count": 8,
-=======
-   "execution_count": 119,
-   "id": "c4500093",
-   "metadata": {},
-   "outputs": [
-    {
-     "ename": "TypeError",
-     "evalue": "tuple indices must be integers or slices, not tuple",
-     "output_type": "error",
-     "traceback": [
-      "\u001b[0;31m---------------------------------------------------------------------------\u001b[0m",
-      "\u001b[0;31mTypeError\u001b[0m                                 Traceback (most recent call last)",
-      "\u001b[0;32m/var/folders/05/_m4lkjtn3p16v6rjlk_zcqvh0000gr/T/ipykernel_20893/337588356.py\u001b[0m in \u001b[0;36m<module>\u001b[0;34m\u001b[0m\n\u001b[0;32m----> 1\u001b[0;31m \u001b[0msearch\u001b[0m \u001b[0;34m=\u001b[0m \u001b[0mfrequency_time_sigma_search\u001b[0m\u001b[0;34m(\u001b[0m\u001b[0mdel_T_0\u001b[0m\u001b[0;34m,\u001b[0m \u001b[0mt_start\u001b[0m\u001b[0;34m,\u001b[0m \u001b[0mt_max\u001b[0m\u001b[0;34m,\u001b[0m \u001b[0mdata_time_series\u001b[0m\u001b[0;34m,\u001b[0m \u001b[0ma\u001b[0m\u001b[0;34m,\u001b[0m \u001b[0mf\u001b[0m\u001b[0;34m,\u001b[0m \u001b[0msigma\u001b[0m\u001b[0;34m,\u001b[0m \u001b[0mt_duration\u001b[0m\u001b[0;34m,\u001b[0m \u001b[0mdel_T\u001b[0m\u001b[0;34m)\u001b[0m\u001b[0;34m\u001b[0m\u001b[0;34m\u001b[0m\u001b[0m\n\u001b[0m",
-      "\u001b[0;32m/var/folders/05/_m4lkjtn3p16v6rjlk_zcqvh0000gr/T/ipykernel_20893/3726726849.py\u001b[0m in \u001b[0;36mfrequency_time_sigma_search\u001b[0;34m(del_T_0, t_start, t_max, data_time_series, a, f, sigma, t_duration, del_T)\u001b[0m\n\u001b[1;32m     17\u001b[0m     \u001b[0mfind_index\u001b[0m \u001b[0;34m=\u001b[0m \u001b[0mnp\u001b[0m\u001b[0;34m.\u001b[0m\u001b[0mwhere\u001b[0m\u001b[0;34m(\u001b[0m\u001b[0mC_max_value\u001b[0m \u001b[0;34m==\u001b[0m \u001b[0mC\u001b[0m\u001b[0;34m)\u001b[0m                                \u001b[0;31m# finding index of maximum value\u001b[0m\u001b[0;34m\u001b[0m\u001b[0;34m\u001b[0m\u001b[0m\n\u001b[1;32m     18\u001b[0m \u001b[0;34m\u001b[0m\u001b[0m\n\u001b[0;32m---> 19\u001b[0;31m     \u001b[0mindex_row\u001b[0m \u001b[0;34m=\u001b[0m \u001b[0mfind_index\u001b[0m\u001b[0;34m[\u001b[0m\u001b[0;34m:\u001b[0m\u001b[0;34m,\u001b[0m\u001b[0;36m0\u001b[0m\u001b[0;34m]\u001b[0m                                               \u001b[0;31m# finding row of the index\u001b[0m\u001b[0;34m\u001b[0m\u001b[0;34m\u001b[0m\u001b[0m\n\u001b[0m\u001b[1;32m     20\u001b[0m     \u001b[0mindex_column\u001b[0m \u001b[0;34m=\u001b[0m \u001b[0mint\u001b[0m\u001b[0;34m(\u001b[0m\u001b[0mfind_index\u001b[0m\u001b[0;34m[\u001b[0m\u001b[0;34m:\u001b[0m\u001b[0;34m,\u001b[0m\u001b[0;34m:\u001b[0m\u001b[0;34m,\u001b[0m\u001b[0;36m1\u001b[0m\u001b[0;34m]\u001b[0m\u001b[0;34m)\u001b[0m                                          \u001b[0;31m# finding column of the index\u001b[0m\u001b[0;34m\u001b[0m\u001b[0;34m\u001b[0m\u001b[0m\n\u001b[1;32m     21\u001b[0m \u001b[0;34m\u001b[0m\u001b[0m\n",
-      "\u001b[0;31mTypeError\u001b[0m: tuple indices must be integers or slices, not tuple"
-     ]
-    }
-   ],
-   "source": [
-    "search = frequency_time_sigma_search(del_T_0, t_start, t_max, data_time_series, a, f, sigma, t_duration, del_T)"
-   ]
-  },
-  {
-   "cell_type": "code",
-   "execution_count": 33,
-   "id": "5d6bbcd6",
-   "metadata": {},
-   "outputs": [
-    {
-     "data": {
-      "text/plain": [
-       "(4.0280000000000005, 6.842105263157895)"
-      ]
-     },
-     "execution_count": 33,
-     "metadata": {},
-     "output_type": "execute_result"
-    }
-   ],
-   "source": [
-    "search"
-   ]
-  },
-  {
-   "cell_type": "code",
-   "execution_count": 76,
-   "id": "21235522",
+   "execution_count": null,
    "metadata": {},
    "outputs": [],
    "source": [
-    "array = np.array([[[1, 2, 3], \n",
-    "                   [4, 5, 6], \n",
-    "                   [7, 8, 9]], \n",
-    "                  \n",
-    "                  [[10, 11, 12], \n",
-    "                   [13, 14, 15], \n",
-    "                   [16, 17, 18]]])"
-   ]
-  },
-  {
-   "cell_type": "code",
-   "execution_count": 123,
-   "id": "6ef2bc27",
->>>>>>> c7f3bf16
-   "metadata": {},
-   "outputs": [
-    {
-     "name": "stdout",
-     "output_type": "stream",
-     "text": [
-<<<<<<< HEAD
-      "(1.0, 5.815999999999936, 9.473684210526315)\n"
-=======
-      "first entire array: \n",
-      "\n",
-      "[[1 2 3]\n",
-      " [4 5 6]\n",
-      " [7 8 9]]\n",
-      "\n",
-      "first row in each array: \n",
-      "\n",
-      "[[ 1  2  3]\n",
-      " [10 11 12]]\n",
-      "\n",
-      "first column in each array: \n",
-      "\n",
-      "[[ 1  4  7]\n",
-      " [10 13 16]]\n",
-      "1\n",
-      "2\n"
->>>>>>> c7f3bf16
-     ]
-    }
-   ],
-   "source": [
-<<<<<<< HEAD
     "search2 = san.frequency_time_sigma_search(del_T_0, t_start, t_max, data_time_series, a, f, sigma, t_duration, del_T)\n",
     "print(search2)"
-=======
-    "print(\"first entire array: \")\n",
-    "print()\n",
-    "print(array[0])\n",
-    "print()\n",
-    "print(\"first row in each array: \")\n",
-    "print()\n",
-    "print(array [:,0])\n",
-    "print()\n",
-    "print(\"first column in each array: \")\n",
-    "print()\n",
-    "print(array[:,:,0])\n",
-    "\n",
-    "x = np.max(array)                                # finding the maximum value\n",
-    "find_index = np.where(x == array)\n",
-    "index_row = int(find_index[0])                         # finding row of the index\n",
-    "index_column = int(find_index[1])\n",
-    "print(index_row)\n",
-    "print(index_column)"
-   ]
-  },
-  {
-   "cell_type": "markdown",
-   "id": "a8ca0e02",
-   "metadata": {},
-   "source": [
-    "https://stackoverflow.com/questions/19770361/find-index-positions-where-3d-array-meets-multiple-conditions"
-   ]
-  },
-  {
-   "cell_type": "markdown",
-   "id": "bc70e674",
-   "metadata": {},
-   "source": [
-    "Use above link to figure out how to find position of max value in 3D array using `np.where()`"
->>>>>>> c7f3bf16
    ]
   }
  ],
@@ -309,5 +111,5 @@
   }
  },
  "nbformat": 4,
- "nbformat_minor": 5
+ "nbformat_minor": 4
 }